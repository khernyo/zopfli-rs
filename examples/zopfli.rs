--- conflicted
+++ resolved
@@ -77,18 +77,8 @@
 }
 
 /// outfilename: filename to write output to, or 0 to write to stdout instead
-<<<<<<< HEAD
 unsafe fn compress_file(options: &Options, output_type: Format, infilename: &str, outfilename: Option<String>) {
-    let input = load_file(infilename);
-    if input.len() == 0 {
-=======
-unsafe fn compress_file(options: *const Options, output_type: Format, infilename: &str, outfilename: Option<String>) {
-    let mut input: *mut u8 = null_mut();
-    let mut insize: usize = 0;
-    if !load_file(infilename, &mut input, &mut insize) {
->>>>>>> 3049e35d
-        println_err!("Invalid filename: {}", infilename);
-    } else {
+    if let Some(input) = load_file(infilename) {
         let output = compress(options, output_type, &input);
 
         if let Some(f) = outfilename {
@@ -96,35 +86,23 @@
         } else {
             std::io::stdout().write(&output).unwrap();
         }
+    } else {
+        println_err!("Invalid filename: {}", infilename);
     }
 }
 
-<<<<<<< HEAD
-fn load_file(filename: &str) -> Vec<u8> {
-    let mut f = File::open(filename).unwrap();
+fn load_file(filename: &str) -> Option<Vec<u8>> {
+    let f = File::open(filename);
+    if f.is_err() { return None; }
+    let mut f = f.unwrap();
     let size = f.metadata().unwrap().len();
     if size > 2147483647 {
-=======
-unsafe fn load_file(filename: &str, buf: *mut *mut u8, size: *mut usize) -> bool {
-    let f = File::open(filename);
-    if f.is_err() { return false; }
-    let mut f = f.unwrap();
-    *size = f.metadata().unwrap().len() as usize;
-    if *size > 2147483647 {
->>>>>>> 3049e35d
         println_err!("Files larger than 2GB are not supported.");
         std::process::exit(1);
     }
     let mut b = Vec::new();
-<<<<<<< HEAD
     assert_eq!(f.read_to_end(&mut b).unwrap(), size as usize);
-    b
-=======
-    assert_eq!(f.read_to_end(&mut b).unwrap(), *size);
-    *buf = malloc(*size as size_t) as *mut u8;
-    ptr::copy_nonoverlapping(b.as_ptr(), *buf, *size);
-    true
->>>>>>> 3049e35d
+    Some(b)
 }
 
 fn save_file(filename: &str, buf: &[u8]) {
