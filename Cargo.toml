[package]
name = "zopfli"
version = "0.0.1"
authors = ["Szabolcs Berecz <szabolcs.berecz@gmail.com>"]
repository = "https://github.com/khernyo/zopfli-rs.git"
homepage = "https://github.com/khernyo/zopfli-rs"
license = "Apache-2.0"
readme = "README.md"

[dependencies]
log = "*"
<<<<<<< HEAD
libc = "0.1.0"
=======
libc = "0.2"
>>>>>>> cdb1c3e7

[dev-dependencies]
flate2 = "*"

[features]
default = ["longest-match-cache", "hash-same", "hash-same-hash", "shortcut-long-repetitions", "lazy-matching"]

# Whether to use the longest match cache for ZopfliFindLongestMatch. This cache
# consumes a lot of memory but speeds it up. No effect on compression size.
longest-match-cache = []

# Enable to remember amount of successive identical bytes in the hash chain for
# finding longest match
# required for ZOPFLI_HASH_SAME_HASH and ZOPFLI_SHORTCUT_LONG_REPETITIONS
# This has no effect on the compression result, and enabling it increases speed.
hash-same = []

# Switch to a faster hash based on the info from ZOPFLI_HASH_SAME once the
# best length so far is long enough. This is way faster for files with lots of
# identical bytes, on which the compressor is otherwise too slow. Regular files
# are unaffected or maybe a tiny bit slower.
# This has no effect on the compression result, only on speed.
hash-same-hash = ["hash-same"]

# Enable this, to avoid slowness for files which are a repetition of the same
# character more than a multiple of ZOPFLI_MAX_MATCH times. This should not affect
# the compression result.
shortcut-long-repetitions = ["hash-same"]

# Whether to use lazy matching in the greedy LZ77 implementation. This gives a
# better result of ZopfliLZ77Greedy, but the effect this has on the optimal LZ77
# varies from file to file.
lazy-matching = []<|MERGE_RESOLUTION|>--- conflicted
+++ resolved
@@ -9,11 +9,7 @@
 
 [dependencies]
 log = "*"
-<<<<<<< HEAD
-libc = "0.1.0"
-=======
 libc = "0.2"
->>>>>>> cdb1c3e7
 
 [dev-dependencies]
 flate2 = "*"
