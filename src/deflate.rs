--- conflicted
+++ resolved
@@ -2,39 +2,19 @@
 //! "squeeze" LZ77 compression backend.
 
 use std::io::Write;
-<<<<<<< HEAD
 use std::iter;
-=======
-use std::mem::{size_of, size_of_val, uninitialized};
-use std::ptr::null_mut;
-
-use libc::{c_void, size_t};
-use libc::funcs::c95::stdlib::{free, malloc};
->>>>>>> 3049e35d
 
 use super::Options;
 use util;
 
 use blocksplitter::{block_split, block_split_lz77};
 
-<<<<<<< HEAD
-#[cfg(feature = "longest-match-cache")]
-use cache::LongestMatchCache;
-
-use lz77::{BlockState, LZ77Store, lz77_counts};
-use squeeze::{lz77_optimal, lz77_optimal_fixed};
-use tree::{calculate_bit_lengths, lengths_to_symbols};
-use util::{get_dist_extra_bits, get_dist_extra_bits_value, get_dist_symbol, get_length_extra_bits,
-           get_length_extra_bits_value, get_length_symbol};
-=======
-use lz77::{append_lz77_store, clean_block_state, lz77_get_byte_range,
-    lz77_get_histogram, BlockState, LZ77Store};
+use lz77::{BlockState, LZ77Store, append_lz77_store, lz77_get_byte_range, lz77_get_histogram};
 use squeeze::{lz77_optimal, lz77_optimal_fixed};
 use tree::{calculate_bit_lengths, lengths_to_symbols};
 use util::{get_length_symbol, get_dist_symbol, get_length_extra_bits_value, get_length_extra_bits,
-    get_length_symbol_extra_bits, get_dist_symbol_extra_bits, get_dist_extra_bits_value,
-    get_dist_extra_bits, NUM_D, NUM_LL};
->>>>>>> 3049e35d
+           get_length_symbol_extra_bits, get_dist_symbol_extra_bits, get_dist_extra_bits_value,
+           get_dist_extra_bits, NUM_D, NUM_LL};
 
 /// bp = bitpointer, always in range [0, 7].
 /// The outsize is number of necessary bytes to encode the bits.
@@ -301,9 +281,7 @@
 /// Adds all lit/len and dist codes from the lists as huffman symbols. Does not add
 /// end code 256. expected_data_size is the uncompressed block size, used for
 /// assert, but you can set it to 0 to not do the assertion.
-<<<<<<< HEAD
-fn add_lz77_data(litlens: &Vec<u16>,
-                 dists: &Vec<u16>,
+fn add_lz77_data(lz77: &LZ77Store,
                  lstart: usize,
                  lend: usize,
                  expected_data_size: usize,
@@ -315,17 +293,8 @@
                  out: &mut Vec<u8>) {
     let mut testlength: usize = 0;
     for i in lstart..lend {
-        let dist: u32 = dists[i] as u32;
-        let litlen: u32 = litlens[i] as u32;
-=======
-unsafe fn add_lz77_data(lz77: *const LZ77Store, lstart: usize, lend: usize, expected_data_size: usize,
-                 ll_symbols: *const u32, ll_lengths: *const u32, d_symbols: *const u32, d_lengths: *const u32,
-                 bp: *mut u8, out: *mut *mut u8, outsize: *mut usize) {
-    let mut testlength: usize = 0;
-    for i in lstart..lend {
-        let dist: u32 = *(*lz77).dists.offset(i as isize) as u32;
-        let litlen: u32 = *(*lz77).litlens.offset(i as isize) as u32;
->>>>>>> 3049e35d
+        let dist: u32 = lz77.dists[i] as u32;
+        let litlen: u32 = lz77.litlens[i] as u32;
         if dist == 0 {
             assert!(litlen < 256);
             assert!(ll_lengths[litlen as usize] > 0);
@@ -368,41 +337,27 @@
 }
 
 /// Calculates size of the part after the header and tree of an LZ77 block, in bits.
-<<<<<<< HEAD
 fn calculate_block_symbol_size(ll_lengths: &[u32; 288],
                                d_lengths: &[u32; 32],
-                               litlens: &Vec<u16>,
-                               dists: &Vec<u16>,
+                               lz77: &LZ77Store,
                                lstart: usize,
                                lend: usize)
                                -> usize {
     let mut result: usize = 0;
-    for i in lstart..lend {
-        if dists[i] == 0 {
-            result += ll_lengths[litlens[i] as usize] as usize;
-        } else {
-            result += ll_lengths[get_length_symbol(litlens[i] as i32) as usize] as usize;
-            result += d_lengths[get_dist_symbol(dists[i] as i32) as usize] as usize;
-            result += get_length_extra_bits(litlens[i] as i32) as usize;
-            result += get_dist_extra_bits(dists[i] as i32) as usize;
-=======
-unsafe fn calculate_block_symbol_size(ll_lengths: *const u32, d_lengths: *const u32, lz77: *const LZ77Store, lstart: usize, lend: usize) -> usize {
-    let mut result: usize = 0;
     if lstart + NUM_LL * 3 > lend {
         for i in lstart..lend {
-            assert!(i < (*lz77).size);
-            assert!(*(*lz77).litlens.offset(i as isize) < 259);
-            if *(*lz77).dists.offset(i as isize) == 0 {
-                result += *ll_lengths.offset(*(*lz77).litlens.offset(i as isize) as isize) as usize;
+            assert!(i < lz77.size);
+            assert!(lz77.litlens[i] < 259);
+            if lz77.dists[i] == 0 {
+                result += ll_lengths[lz77.litlens[i] as usize] as usize;
             } else {
-                let ll_symbol: i32 = get_length_symbol(*(*lz77).litlens.offset(i as isize) as i32);
-                let d_symbol: i32 = get_dist_symbol(*(*lz77).dists.offset(i as isize) as i32);
-                result += *ll_lengths.offset(ll_symbol as isize) as usize;
-                result += *d_lengths.offset(d_symbol as isize) as usize;
+                let ll_symbol: i32 = get_length_symbol(lz77.litlens[i] as i32);
+                let d_symbol: i32 = get_dist_symbol(lz77.dists[i] as i32);
+                result += ll_lengths[ll_symbol as usize] as usize;
+                result += d_lengths[d_symbol as usize] as usize;
                 result += get_length_symbol_extra_bits(ll_symbol) as usize;
                 result += get_dist_symbol_extra_bits(d_symbol) as usize;
             }
->>>>>>> 3049e35d
         }
     } else {
 
@@ -508,34 +463,20 @@
 /// lengths that give the smallest size of tree encoding + encoding of all the
 /// symbols to have smallest output size. This are not necessarily the ideal Huffman
 /// bit lengths.
-<<<<<<< HEAD
-unsafe fn get_dynamic_lengths(litlens: &Vec<u16>,
-                              dists: &Vec<u16>,
+unsafe fn get_dynamic_lengths(lz77: &LZ77Store,
                               lstart: usize,
                               lend: usize)
                               -> ([u32; 288], [u32; 32]) {
-    let (mut ll_counts, mut d_counts) = lz77_counts(litlens, dists, lstart, lend);
+    let (mut ll_counts, mut d_counts) = lz77_get_histogram(lz77, lstart, lend);
+    ll_counts[256] = 1;  // End symbol.
     optimize_huffman_for_rle(&mut ll_counts);
     optimize_huffman_for_rle(&mut d_counts);
-    let mut ll_lengths = [0u32; 288];
-    calculate_bit_lengths(&ll_counts, 288, 15, &mut ll_lengths);
-    let mut d_lengths = [0u32; 32];
-    calculate_bit_lengths(&d_counts, 32, 15, &mut d_lengths);
+    let mut ll_lengths = [0u32; NUM_LL];
+    calculate_bit_lengths(&ll_counts, NUM_LL, 15, &mut ll_lengths);
+    let mut d_lengths = [0u32; NUM_D];
+    calculate_bit_lengths(&d_counts, NUM_D, 15, &mut d_lengths);
     patch_distance_codes_for_buggy_decoders(&mut d_lengths);
     (ll_lengths, d_lengths)
-=======
-unsafe fn get_dynamic_lengths(lz77: *const LZ77Store, lstart: usize, lend: usize, ll_lengths: *mut u32, d_lengths: *mut u32) {
-    let mut ll_counts: [usize; NUM_LL] = uninitialized();
-    let mut d_counts: [usize; NUM_D] = uninitialized();
-
-    lz77_get_histogram(lz77, lstart, lend, ll_counts.as_mut_ptr(), d_counts.as_mut_ptr());
-    ll_counts[256] = 1;  // End symbol.
-    optimize_huffman_for_rle(NUM_LL as i32, ll_counts.as_mut_ptr());
-    optimize_huffman_for_rle(NUM_D as i32, d_counts.as_mut_ptr());
-    calculate_bit_lengths(ll_counts.as_ptr(), NUM_LL, 15, ll_lengths);
-    calculate_bit_lengths(d_counts.as_ptr(), NUM_D, 15, d_lengths);
-    patch_distance_codes_for_buggy_decoders(d_lengths);
->>>>>>> 3049e35d
 }
 
 /// Calculates block size in bits.
@@ -543,35 +484,11 @@
 /// dists: ll77 distances
 /// lstart: start of block
 /// lend: end of block (not inclusive)
-<<<<<<< HEAD
-pub unsafe fn calculate_block_size(litlens: &Vec<u16>,
-                                   dists: &Vec<u16>,
+pub unsafe fn calculate_block_size(lz77: &LZ77Store,
                                    lstart: usize,
                                    lend: usize,
                                    btype: i32)
                                    -> f64 {
-    // bfinal and btype bits
-    let mut result: f64 = 3.0;
-
-    // This is not for uncompressed blocks.
-    assert!(btype == 1 || btype == 2);
-
-    let (ll_lengths, d_lengths) = {
-        if btype == 1 {
-            get_fixed_tree()
-        } else {
-            let (ll_lengths, d_lengths) = get_dynamic_lengths(litlens, dists, lstart, lend);
-            result += calculate_tree_size(&ll_lengths, &d_lengths) as f64;
-            (ll_lengths, d_lengths)
-        }
-    };
-
-    result += calculate_block_symbol_size(&ll_lengths, &d_lengths, litlens, dists, lstart, lend) as f64;
-=======
-pub unsafe fn calculate_block_size(lz77: *const LZ77Store, lstart: usize, lend: usize, btype: i32) -> f64 {
-    let mut ll_lengths: [u32; NUM_LL] = uninitialized();
-    let mut d_lengths: [u32; NUM_D] = uninitialized();
-
     // bfinal and btype bits
     let mut result: f64 = 3.0;
 
@@ -583,21 +500,24 @@
         // larger than 65535 bytes long. Eeach block header is 5 bytes: 3 bits,
         // padding, LEN and NLEN (potential less padding for first one ignored).
         return (blocks * 5 * 8 + length * 8) as f64;
-    } else if btype == 1 {
-        get_fixed_tree(ll_lengths.as_mut_ptr(), d_lengths.as_mut_ptr());
-    } else {
-        get_dynamic_lengths(lz77, lstart, lend, ll_lengths.as_mut_ptr(), d_lengths.as_mut_ptr());
-        result += calculate_tree_size(ll_lengths.as_ptr(), d_lengths.as_ptr()) as f64;
-    }
-
-    result += calculate_block_symbol_size(ll_lengths.as_ptr(), d_lengths.as_ptr(), lz77, lstart, lend) as f64;
->>>>>>> 3049e35d
+    }
+    let (ll_lengths, d_lengths) = {
+        if btype == 1 {
+            get_fixed_tree()
+        } else {
+            let (ll_lengths, d_lengths) = get_dynamic_lengths(lz77, lstart, lend);
+            result += calculate_tree_size(&ll_lengths, &d_lengths) as f64;
+            (ll_lengths, d_lengths)
+        }
+    };
+
+    result += calculate_block_symbol_size(&ll_lengths, &d_lengths, lz77, lstart, lend) as f64;
 
     result
 }
 
 /// Calculates block size in bits, automatically using the best btype.
-pub unsafe fn calculate_block_size_auto_type(lz77: *const LZ77Store, lstart: usize, lend: usize) -> f64 {
+pub unsafe fn calculate_block_size_auto_type(lz77: &LZ77Store, lstart: usize, lend: usize) -> f64 {
     let uncompressedcost: f64 = calculate_block_size(lz77, lstart, lend, 0);
     // Don't do the expensive fixed cost calculation for larger blocks that are
     // unlikely to use it.
@@ -614,7 +534,7 @@
 
 /// Since an uncompressed block can be max 65535 in size, it actually adds
 /// multiple blocks if needed.
-unsafe fn add_non_compressed_block(_options: *const Options, is_final: bool, in_: *const u8, instart: usize, inend: usize, bp: *mut u8, out: *mut *mut u8, outsize: *mut usize) {
+unsafe fn add_non_compressed_block(_options: *const Options, is_final: bool, in_: &[u8], instart: usize, inend: usize, bp: &mut u8, out: &mut Vec<u8>) {
     let mut pos: usize = instart;
     loop {
         let mut blocksize: u16 = 65535;
@@ -626,21 +546,21 @@
 
         let nlen: u16 = !blocksize;
 
-        add_bit(if is_final && currentfinal { 1 } else { 0 }, bp, out, outsize);
+        add_bit(if is_final && currentfinal { 1 } else { 0 }, bp, out);
         // BTYPE 00
-        add_bit(0, bp, out, outsize);
-        add_bit(0, bp, out, outsize);
+        add_bit(0, bp, out);
+        add_bit(0, bp, out);
 
         // Any bits of input up to the next byte boundary are ignored.
         *bp = 0;
 
-        append_data!((blocksize % 256) as u8, *out, *outsize);
-        append_data!(((blocksize / 256) % 256) as u8, *out, *outsize);
-        append_data!((nlen % 256) as u8, *out, *outsize);
-        append_data!(((nlen / 256) % 256) as u8, *out, *outsize);
+        out.push((blocksize % 256) as u8);
+        out.push(((blocksize / 256) % 256) as u8);
+        out.push((nlen % 256) as u8);
+        out.push(((nlen / 256) % 256) as u8);
 
         for i in 0..blocksize {
-            append_data!(*in_.offset((pos + i as usize) as isize), *out, *outsize);
+            out.push(in_[pos + i as usize]);
         }
 
         if currentfinal { break }
@@ -665,20 +585,26 @@
  * out: dynamic output array to append to
  * outsize: dynamic output array size
  */
-<<<<<<< HEAD
 unsafe fn add_lz77_block(options: &Options,
                          btype: i32,
                          is_final: bool,
-                         litlens: &Vec<u16>,
-                         dists: &Vec<u16>,
+                         lz77: &LZ77Store,
                          lstart: usize,
                          lend: usize,
                          expected_data_size: usize,
                          bp: &mut u8,
                          out: &mut Vec<u8>) {
+    if btype == 0 {
+        let length: usize = lz77_get_byte_range(lz77, lstart, lend);
+        let pos: usize = if lstart == lend { 0 } else { lz77.pos[lstart] };
+        let end: usize = pos + length;
+        add_non_compressed_block(options, is_final, lz77.data, pos, end, bp, out);
+        return
+    }
     add_bit(if is_final { 1 } else { 0 }, bp, out);
     add_bit(btype & 1, bp, out);
     add_bit((btype & 2) >> 1, bp, out);
+
 
     let (ll_lengths, d_lengths) = {
         if btype == 1 {
@@ -688,118 +614,41 @@
             // Dynamic block.
             assert_eq!(btype, 2);
 
-            let (ll_lengths, d_lengths) = get_dynamic_lengths(litlens, dists, lstart, lend);
-=======
-unsafe fn add_lz77_block(options: *const Options, btype: i32, is_final: bool, lz77: *const LZ77Store, lstart: usize, lend: usize,
-                         expected_data_size: usize, bp: *mut u8, out: *mut *mut u8, outsize: *mut usize) {
-    let mut ll_lengths: [u32; NUM_LL] = uninitialized();
-    let mut d_lengths: [u32; NUM_D] = uninitialized();
-    let mut ll_symbols: [u32; NUM_LL] = uninitialized();
-    let mut d_symbols: [u32; NUM_D] = uninitialized();
-
-    if btype == 0 {
-        let length: usize = lz77_get_byte_range(lz77, lstart, lend);
-        let pos: usize = if lstart == lend { 0 } else { *(*lz77).pos.offset(lstart as isize) };
-        let end: usize = pos + length;
-        add_non_compressed_block(options, is_final, (*lz77).data, pos, end, bp, out, outsize);
-        return
-    }
-
-    add_bit(if is_final { 1 } else { 0 }, bp, out, outsize);
-    add_bit(btype & 1, bp, out, outsize);
-    add_bit((btype & 2) >> 1, bp, out, outsize);
-
-    if btype == 1 {
-        // Fixed block.
-        get_fixed_tree(ll_lengths.as_mut_ptr(), d_lengths.as_mut_ptr());
-    } else {
-        // Dynamic block.
-        assert_eq!(btype, 2);
-
-        get_dynamic_lengths(lz77, lstart, lend, ll_lengths.as_mut_ptr(), d_lengths.as_mut_ptr());
->>>>>>> 3049e35d
+            let (ll_lengths, d_lengths) = get_dynamic_lengths(lz77, lstart, lend);
 
             let detect_tree_size: u32 = out.len() as u32;
             add_dynamic_tree(&ll_lengths, &d_lengths, bp, out);
-            if (*options).verbose {
+            if options.verbose {
                 println_err!("treesize: {}", out.len() - detect_tree_size as usize);
             }
             (ll_lengths, d_lengths)
         }
     };
 
-<<<<<<< HEAD
-    let mut ll_symbols = [0u32; 288];
-    lengths_to_symbols(&ll_lengths, 288, 15, &mut ll_symbols);
-    let mut d_symbols = [0u32; 32];
-    lengths_to_symbols(&d_lengths, 32, 15, &mut d_symbols);
+    let mut ll_symbols = [0u32; NUM_LL];
+    lengths_to_symbols(&ll_lengths, NUM_LL, 15, &mut ll_symbols);
+    let mut d_symbols = [0u32; NUM_D];
+    lengths_to_symbols(&d_lengths, NUM_D, 15, &mut d_symbols);
 
     let detect_block_size: usize = out.len();
-    add_lz77_data(litlens, dists, lstart, lend, expected_data_size, &ll_symbols, &ll_lengths, &d_symbols, &d_lengths, bp, out);
-=======
-    lengths_to_symbols(ll_lengths.as_ptr(), NUM_LL, 15, ll_symbols.as_mut_ptr());
-    lengths_to_symbols(d_lengths.as_ptr(), NUM_D, 15, d_symbols.as_mut_ptr());
-
-    let detect_block_size: usize = *outsize;
-    add_lz77_data(lz77, lstart, lend, expected_data_size, ll_symbols.as_ptr(), ll_lengths.as_ptr(), d_symbols.as_ptr(), d_lengths.as_ptr(), bp, out, outsize);
->>>>>>> 3049e35d
+    add_lz77_data(lz77, lstart, lend, expected_data_size, &ll_symbols, &ll_lengths, &d_symbols, &d_lengths, bp, out);
 
     // End symbol.
     add_huffman_bits(ll_symbols[256], ll_lengths[256], bp, out);
 
     let mut uncompressed_size: usize = 0;
     for i in lstart..lend {
-<<<<<<< HEAD
-        uncompressed_size += if dists[i] == 0 { 1 } else { litlens[i] } as usize;
-=======
-        uncompressed_size += if *(*lz77).dists.offset(i as isize) == 0 { 1 } else { *(*lz77).litlens.offset(i as isize) } as usize;
->>>>>>> 3049e35d
+        uncompressed_size += if lz77.dists[i] == 0 { 1 } else { lz77.litlens[i] } as usize;
     }
     let compressed_size: usize = out.len() - detect_block_size;
-    if (*options).verbose {
+    if options.verbose {
         println_err!("compressed block size: {} ({}k) (unc: {})", compressed_size, (compressed_size / 1024), uncompressed_size);
     }
 }
 
-<<<<<<< HEAD
-unsafe fn deflate_dynamic_block(options: &Options,
-                                is_final: bool,
-                                in_: &[u8],
-                                instart: usize,
-                                inend: usize,
-                                bp: &mut u8,
-                                out: &mut Vec<u8>) {
-    let blocksize: usize = inend - instart;
-
-    #[cfg(feature = "longest-match-cache")]
-    unsafe fn create_block_state(options: &Options, instart: usize, inend: usize, blocksize: usize) -> BlockState {
-        BlockState::new(options, instart, inend, Some(LongestMatchCache::new(blocksize)))
-    }
-    #[cfg(not(feature = "longest-match-cache"))]
-    fn create_block_state(options: &Options, instart: usize, inend: usize, _blocksize: usize) -> BlockState {
-        BlockState::new(options, instart, inend, None)
-    }
-    let mut s = create_block_state(options, instart, inend, blocksize);
-
-    let mut store = LZ77Store::new();
-    let mut btype: i32 = 2;
-
-    lz77_optimal(&mut s, in_, instart, inend, &mut store);
-
-    // For small block, encoding with fixed tree can be smaller. For large block,
-    // don't bother doing this expensive test, dynamic tree will be better.
-    if store.litlens.len() < 1000 {
-        let mut fixedstore = LZ77Store::new();
-        lz77_optimal_fixed(&mut s, in_, instart, inend, &mut fixedstore);
-        let dyncost: f64 = calculate_block_size(&store.litlens, &store.dists, 0, store.litlens.len(), 2);
-        let fixedcost: f64 = calculate_block_size(&fixedstore.litlens, &fixedstore.dists, 0, fixedstore.litlens.len(), 1);
-        if fixedcost < dyncost {
-            btype = 1;
-            store = fixedstore;
-=======
-unsafe fn add_lz77_block_auto_type(options: *const Options, is_final: bool, lz77: *const LZ77Store,
-                            lstart: usize, lend: usize, expected_data_size: usize,
-                            bp: *mut u8, out: *mut *mut u8, outsize: *mut usize) {
+unsafe fn add_lz77_block_auto_type(options: &Options, is_final: bool, lz77: &LZ77Store,
+                                   lstart: usize, lend: usize, expected_data_size: usize,
+                                   bp: &mut u8, out: &mut Vec<u8>) {
     let uncompressedcost: f64 = calculate_block_size(lz77, lstart, lend, 0);
     let mut fixedcost: f64 = calculate_block_size(lz77, lstart, lend, 1);
     let dyncost: f64 = calculate_block_size(lz77, lstart, lend, 2);
@@ -807,164 +656,37 @@
     // Whether to perform the expensive calculation of creating an optimal block
     // with fixed huffman tree to check if smaller. Only do this for small blocks or
     // blocks which already are pretty good with fixed huffman tree.
-    let expensivefixed = ((*lz77).size < 1000) || fixedcost <= dyncost * 1.1;
+    let expensivefixed = (lz77.size < 1000) || fixedcost <= dyncost * 1.1;
 
     if lstart == lend {
         // Smallest empty block is represented by fixed block
-        add_bits(if is_final { 1 } else { 0 }, 1, bp, out, outsize);
-        add_bits(1, 2, bp, out, outsize);  // btype 01
-        add_bits(0, 7, bp, out, outsize);  // end symbol has code 0000000
+        add_bits(if is_final { 1 } else { 0 }, 1, bp, out);
+        add_bits(1, 2, bp, out);  // btype 01
+        add_bits(0, 7, bp, out);  // end symbol has code 0000000
         return;
     }
-    let mut fixedstore = LZ77Store::new((*lz77).data);
+    let mut fixedstore = LZ77Store::new(lz77.data);
     if expensivefixed {
         // Recalculate the LZ77 with ZopfliLZ77OptimalFixed
-        let instart: usize = *(*lz77).pos.offset(lstart as isize);
+        let instart: usize = lz77.pos[lstart];
         let inend: usize = instart + lz77_get_byte_range(lz77, lstart, lend);
 
         let mut s = BlockState::new(options, instart, inend, true);
-        lz77_optimal_fixed(&mut s, (*lz77).data, instart, inend, &mut fixedstore);
+        lz77_optimal_fixed(&mut s, lz77.data, instart, inend, &mut fixedstore);
         fixedcost = calculate_block_size(&fixedstore, 0, fixedstore.size, 1);
-        clean_block_state(&mut s);
     }
 
     if uncompressedcost < fixedcost && uncompressedcost < dyncost {
-        add_lz77_block(options, 0, is_final, lz77, lstart, lend, expected_data_size, bp, out, outsize);
+        add_lz77_block(options, 0, is_final, lz77, lstart, lend, expected_data_size, bp, out);
     } else if fixedcost < dyncost {
         if expensivefixed {
-            add_lz77_block(options, 1, is_final, &fixedstore, 0, fixedstore.size, expected_data_size, bp, out, outsize);
+            add_lz77_block(options, 1, is_final, &fixedstore, 0, fixedstore.size, expected_data_size, bp, out);
         } else {
-            add_lz77_block(options, 1, is_final, lz77, lstart, lend, expected_data_size, bp, out, outsize);
->>>>>>> 3049e35d
+            add_lz77_block(options, 1, is_final, lz77, lstart, lend, expected_data_size, bp, out);
         }
     } else {
-        add_lz77_block(options, 2, is_final, lz77, lstart, lend, expected_data_size, bp, out, outsize);
-    }
-
-<<<<<<< HEAD
-    add_lz77_block(s.options, btype, is_final, &store.litlens, &store.dists, 0, store.litlens.len(), blocksize, bp, out);
-}
-
-unsafe fn deflate_fixed_block(options: &Options,
-                              is_final: bool,
-                              in_: &[u8],
-                              instart: usize,
-                              inend: usize,
-                              bp: &mut u8,
-                              out: &mut Vec<u8>) {
-    let blocksize: usize = inend - instart;
-
-    #[cfg(feature = "longest-match-cache")]
-    unsafe fn create_block_state(options: &Options, instart: usize, inend: usize, blocksize: usize) -> BlockState {
-        BlockState::new(options, instart, inend, Some(LongestMatchCache::new(blocksize)))
-    }
-    #[cfg(not(feature = "longest-match-cache"))]
-    fn create_block_state(options: &Options, instart: usize, inend: usize, _blocksize: usize) -> BlockState {
-        BlockState::new(options, instart, inend, None)
-    }
-    let mut s = create_block_state(options, instart, inend, blocksize);
-
-    let mut store = LZ77Store::new();
-
-    lz77_optimal_fixed(&mut s, in_, instart, inend, &mut store);
-
-    add_lz77_block(s.options, 1, is_final, &store.litlens, &store.dists, 0, store.litlens.len(), blocksize, bp, out);
-}
-
-unsafe fn deflate_non_compressed_block(_options: &Options,
-                                       is_final: bool,
-                                       in_: &[u8],
-                                       instart: usize,
-                                       inend: usize,
-                                       bp: &mut u8,
-                                       out: &mut Vec<u8>) {
-    let blocksize: usize = inend - instart;
-    let nlen: u16 = !blocksize as u16;
-
-    assert!(blocksize < 65536); // Non compressed blocks are max this size.
-    add_bit(if is_final { 1 } else { 0 }, bp, out);
-    // BTYPE 00
-    add_bit(0, bp, out);
-    add_bit(0, bp, out);
-
-    // Any bits of input up to the next byte boundary are ignored.
-    *bp = 0;
-
-    out.push((blocksize % 256) as u8);
-    out.push(((blocksize / 256) % 256) as u8);
-    out.push((nlen % 256) as u8);
-    out.push(((nlen / 256) % 256) as u8);
-
-    for i in instart..inend {
-        out.push(in_[i]);
-    }
-}
-
-unsafe fn deflate_block(options: &Options,
-                        btype: i32,
-                        is_final: bool,
-                        in_: &[u8],
-                        instart: usize,
-                        inend: usize,
-                        bp: &mut u8,
-                        out: &mut Vec<u8>) {
-    if btype == 0 {
-        deflate_non_compressed_block(options, is_final, in_, instart, inend, bp, out);
-    } else if btype == 1 {
-        deflate_fixed_block(options, is_final, in_, instart, inend, bp, out);
-    } else {
-        deflate_dynamic_block(options, is_final, in_, instart, inend, bp, out);
-    }
-}
-
-/// Does squeeze strategy where first block splitting is done, then each block is
-/// squeezed.
-/// Parameters: see description of the ZopfliDeflate function.
-unsafe fn deflate_splitting_first(options: &Options,
-                                  btype: i32,
-                                  is_final: bool,
-                                  in_: &[u8],
-                                  instart: usize,
-                                  inend: usize,
-                                  bp: &mut u8,
-                                  out: &mut Vec<u8>) {
-    let mut splitpoints: Vec<usize> = Vec::new();
-    if btype == 0 {
-        block_split_simple(in_, instart, inend, 65535, &mut splitpoints);
-    } else if btype == 1 {
-        // If all blocks are fixed tree, splitting into separate blocks only
-        // increases the total size. Leave npoints at 0, this represents 1 block.
-    } else {
-        block_split(options, in_, instart, inend, (*options).blocksplittingmax as usize, &mut splitpoints);
-    }
-
-    for i in 0..splitpoints.len()+1 {
-        let start: usize = if i == 0 { instart } else { splitpoints[i - 1] };
-        let end: usize = if i == splitpoints.len() { inend } else { splitpoints[i] };
-        deflate_block(options, btype, i == splitpoints.len() && is_final, in_, start, end, bp, out);
-    }
-}
-
-/// Does squeeze strategy where first the best possible lz77 is done, and then based
-/// on that data, block splitting is done.
-/// Parameters: see description of the ZopfliDeflate function.
-unsafe fn deflate_splitting_last(options: &Options,
-                                 btype: i32,
-                                 is_final: bool,
-                                 in_: &[u8],
-                                 instart: usize,
-                                 inend: usize,
-                                 bp: &mut u8,
-                                 out: &mut Vec<u8>) {
-    #[cfg(feature = "longest-match-cache")]
-    unsafe fn create_block_state(options: &Options, instart: usize, inend: usize, blocksize: usize) -> BlockState {
-        BlockState::new(options, instart, inend, Some(LongestMatchCache::new(blocksize)))
-    }
-    #[cfg(not(feature = "longest-match-cache"))]
-    fn create_block_state(options: &Options, instart: usize, inend: usize, _blocksize: usize) -> BlockState {
-        BlockState::new(options, instart, inend, None)
-=======
-    LZ77Store::clean(&mut fixedstore);
+        add_lz77_block(options, 2, is_final, lz77, lstart, lend, expected_data_size, bp, out);
+    }
 }
 
 /**
@@ -980,150 +702,75 @@
  * This function will usually output multiple deflate blocks. If final is 1, then
  * the final bit will be set on the last block.
 */
-unsafe fn deflate_part(options: *const Options, btype: i32, is_final: bool, input: *const u8, instart: usize, inend: usize, bp: *mut u8, out: *mut *mut u8, outsize: *mut usize) {
+unsafe fn deflate_part(options: &Options, btype: i32, is_final: bool, input: &[u8], instart: usize, inend: usize, bp: &mut u8, out: &mut Vec<u8>) {
     // byte coordinates rather than lz77 index
-    let mut splitpoints_uncompressed: *mut usize = null_mut();
-    let mut npoints: usize = 0;
-    let mut splitpoints: *mut usize = null_mut();
+    let mut splitpoints_uncompressed: Vec<usize> = Vec::new();
+    let mut splitpoints: Vec<usize> = Vec::new();
     let mut totalcost: f64 = 0f64;
 
     // If btype=2 is specified, it tries all block types. If a lesser btype is
     // given, then however it forces that one. Neither of the lesser types needs
     // block splitting as they have no dynamic huffman trees.
     if btype == 0 {
-        add_non_compressed_block(options, is_final, input, instart, inend, bp, out, outsize);
+        add_non_compressed_block(options, is_final, input, instart, inend, bp, out);
         return;
     } else if btype == 1 {
         let mut store = LZ77Store::new(input);
         let mut s = BlockState::new(options, instart, inend, true);
 
         lz77_optimal_fixed(&mut s, input, instart, inend, &mut store);
-        add_lz77_block(options, btype, is_final, &store, 0, store.size, 0, bp, out, outsize);
-
-        clean_block_state(&mut s);
-        LZ77Store::clean(&mut store);
+        add_lz77_block(options, btype, is_final, &store, 0, store.size, 0, bp, out);
         return;
     }
 
-    if (*options).blocksplitting {
-        block_split(options, input, instart, inend, (*options).blocksplittingmax as usize, &mut splitpoints_uncompressed, &mut npoints);
-        splitpoints = malloc((size_of_val(&*splitpoints) * npoints) as size_t) as *mut usize;
->>>>>>> 3049e35d
+    if options.blocksplitting {
+        block_split(options, input, instart, inend, options.blocksplittingmax as usize, &mut splitpoints_uncompressed);
     }
 
     let mut lz77 = LZ77Store::new(input);
 
-<<<<<<< HEAD
-    if btype == 0 {
-        // This function only supports LZ77 compression. DeflateSplittingFirst
-        // supports the special case of noncompressed data. Punt it to that one.
-        deflate_splitting_first(options, btype, is_final, in_, instart, inend, bp, out);
-    }
-    assert!(btype == 1 || btype == 2);
-
-    if btype == 2 {
-        lz77_optimal(&mut s, in_, instart, inend, &mut store);
-    } else {
-        assert_eq!(btype, 1);
-        lz77_optimal_fixed(&mut s, in_, instart, inend, &mut store);
-    }
-
-    let mut splitpoints: Vec<usize> = Vec::new();
-    if btype == 1 {
-        // If all blocks are fixed tree, splitting into separate blocks only
-        // increases the total size. Leave npoints at 0, this represents 1 block.
-    } else {
-        let store_size = store.litlens.len();
-        block_split_lz77(options, &mut store.litlens, &mut store.dists, store_size, (*options).blocksplittingmax as usize, &mut splitpoints);
-    }
-
-    for i in 0..splitpoints.len()+1 {
-        let start: usize = if i == 0 { 0 } else { splitpoints[i - 1] };
-        let end: usize = if i == splitpoints.len() { store.litlens.len() } else { splitpoints[i] };
-        add_lz77_block(options, btype, i == splitpoints.len() && is_final, &store.litlens, &store.dists, start, end, 0, bp, out);
-    }
-}
-
-/**
- * Like ZopfliDeflate, but allows to specify start and end byte with instart and
- * inend. Only that part is compressed, but earlier bytes are still used for the
- * back window.
- *
- * Deflate a part, to allow ZopfliDeflate() to use multiple master blocks if
- * needed.
- * It is possible to call this function multiple times in a row, shifting
- * instart and inend to next bytes of the data. If instart is larger than 0, then
- * previous bytes are used as the initial dictionary for LZ77.
- * This function will usually output multiple deflate blocks. If final is 1, then
- * the final bit will be set on the last block.
-*/
-unsafe fn deflate_part(options: &Options,
-                       btype: i32,
-                       is_final: bool,
-                       input: &[u8],
-                       instart: usize,
-                       inend: usize,
-                       bp: &mut u8,
-                       out: &mut Vec<u8>) {
-    if (*options).blocksplitting {
-        if (*options).blocksplittinglast {
-            deflate_splitting_last(options, btype, is_final, input, instart, inend, bp, out);
-        } else {
-            deflate_splitting_first(options, btype, is_final, input, instart, inend, bp, out);
-        }
-    } else {
-        deflate_block(options, btype, is_final, input, instart, inend, bp, out);
-=======
-    for i in 0..npoints + 1 {
-        let start: usize = if i == 0 { instart } else { *splitpoints_uncompressed.offset(i as isize - 1) };
-        let end: usize = if i == npoints { inend } else { *splitpoints_uncompressed.offset(i as isize) };
+    for i in 0..splitpoints_uncompressed.len() + 1 {
+        let start: usize = if i == 0 { instart } else { splitpoints_uncompressed[i - 1] };
+        let end: usize = if i == splitpoints_uncompressed.len() { inend } else { splitpoints_uncompressed[i] };
         let mut store = LZ77Store::new(input);
         let mut s = BlockState::new(options, start, end, true);
-        lz77_optimal(&s, input, start, end, (*options).numiterations, &mut store);
+        lz77_optimal(&mut s, input, start, end, (*options).numiterations, &mut store);
         totalcost += calculate_block_size_auto_type(&store, 0, store.size);
 
         append_lz77_store(&store, &mut lz77);
-        if i < npoints {
-            *splitpoints.offset(i as isize) = lz77.size;
-        }
-
-        clean_block_state(&mut s);
-        LZ77Store::clean(&mut store);
+        if i < splitpoints_uncompressed.len() {
+            splitpoints.push(lz77.size);
+        }
     }
 
     // Second block splitting attempt
-    if (*options).blocksplitting && npoints > 1 {
-        let mut splitpoints2: *mut usize = null_mut();
-        let mut npoints2: usize = 0;
-        let mut totalcost2: f64 = 0f64;
-
-        block_split_lz77(options, &lz77, (*options).blocksplittingmax as usize, &mut splitpoints2, &mut npoints2);
-
-        for i in 0..npoints2 + 1 {
-            let start: usize = if i == 0 { 0 } else { *splitpoints2.offset(i as isize - 1) };
-            let end: usize = if i == npoints2 { lz77.size } else { *splitpoints2.offset(i as isize) };
-            totalcost2 += calculate_block_size_auto_type(&lz77, start, end);
-        }
-
-        if totalcost2 < totalcost {
-            free(splitpoints as *mut c_void);
-            splitpoints = splitpoints2;
-            npoints = npoints2;
+    let splitpoints =
+        if options.blocksplitting && splitpoints_uncompressed.len() > 1 {
+            let mut splitpoints2: Vec<usize> = Vec::new();
+            let mut totalcost2: f64 = 0f64;
+
+            block_split_lz77(options, &lz77, options.blocksplittingmax as usize, &mut splitpoints2);
+
+            for i in 0..splitpoints2.len() + 1 {
+                let start: usize = if i == 0 { 0 } else { splitpoints2[i - 1] };
+                let end: usize = if i == splitpoints2.len() { lz77.size } else { splitpoints2[i] };
+                totalcost2 += calculate_block_size_auto_type(&lz77, start, end);
+            }
+
+            if totalcost2 < totalcost {
+                splitpoints2
+            } else {
+                splitpoints
+            }
         } else {
-            free(splitpoints2 as *mut c_void);
-        }
->>>>>>> 3049e35d
-    }
-
-    for i in 0..npoints + 1 {
-        let start: usize = if i == 0 { 0 } else { *splitpoints.offset(i as isize - 1) };
-        let end: usize = if i == npoints { lz77.size } else { *splitpoints.offset(i as isize) };
-        add_lz77_block_auto_type(options, i == npoints && is_final, &lz77, start, end, 0, bp, out, outsize);
-    }
-
-    LZ77Store::clean(&mut lz77);
-    free(splitpoints as *mut c_void);
-    free(splitpoints_uncompressed as *mut c_void);
+            splitpoints
+        };
+
+    for i in 0..splitpoints_uncompressed.len() + 1 {
+        let start: usize = if i == 0 { 0 } else { splitpoints[i - 1] };
+        let end: usize = if i == splitpoints_uncompressed.len() { lz77.size } else { splitpoints[i] };
+        add_lz77_block_auto_type(options, i == splitpoints_uncompressed.len() && is_final, &lz77, start, end, 0, bp, out);
+    }
 }
 
 /**
