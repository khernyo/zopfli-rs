use std::io::Write;
use std::iter;
use std::ptr::null_mut;

use libc::c_void;

use deflate::calculate_block_size;
<<<<<<< HEAD
use hash::{Hash, update_hash, warmup_hash};
use lz77::{BlockState, LZ77Store, find_longest_match, lz77_greedy, store_litlen_dist,
           verify_len_dist};
use tree::calculate_entropy;
use util::{LARGE_FLOAT, MAX_MATCH, MIN_MATCH, WINDOW_SIZE, get_dist_extra_bits, get_dist_symbol,
           get_length_extra_bits, get_length_symbol};
=======
use hash::{update_hash, warmup_hash, Hash};
use lz77::{copy_lz77_store, find_longest_match, lz77_greedy, store_litlen_dist, verify_len_dist, BlockState, LZ77Store};
use tree::calculate_entropy;
use util::{get_dist_extra_bits, get_dist_symbol, get_length_extra_bits, get_length_symbol,
    LARGE_FLOAT, MAX_MATCH, MIN_MATCH, NUM_D, NUM_LL, WINDOW_SIZE};
>>>>>>> 3049e35d

struct SymbolStats {
    /// The literal and length symbols.
    litlens: [usize; NUM_LL],
    /// The 32 unique dist symbols, not the 32768 possible dists.
    dists: [usize; NUM_D],

    /// Length of each lit/len symbol in bits.
    ll_symbols: [f64; NUM_LL],
    /// Length of each dist symbol in bits.
    d_symbols: [f64; NUM_D],
}

impl SymbolStats {
    fn new() -> SymbolStats {
        SymbolStats {
            litlens: [0usize; NUM_LL],
            dists: [0usize; NUM_D],
            ll_symbols: [0f64; NUM_LL],
            d_symbols: [0f64; NUM_D],
        }
    }
}

unsafe fn copy_stats(source: &SymbolStats, dest: &mut SymbolStats) {
    dest.litlens = source.litlens;
    dest.dists = source.dists;
    dest.ll_symbols = source.ll_symbols;
    dest.d_symbols = source.d_symbols;
}

/// Adds the bit lengths.
<<<<<<< HEAD
fn add_weighed_stat_freqs(stats1: &mut SymbolStats, w1: f64, stats2: &SymbolStats, w2: f64) {
    for i in 0..288 {
        stats1.litlens[i] =
            (stats1.litlens[i] as f64 * w1 + stats2.litlens[i] as f64 * w2) as usize;
    }
    for i in 0..32 {
        stats1.dists[i] = (stats1.dists[i] as f64 * w1 + stats2.dists[i] as f64 * w2) as usize;
=======
unsafe fn add_weighed_stat_freqs(stats1: *const SymbolStats, w1: f64, stats2: *const SymbolStats, w2: f64, result: *mut SymbolStats) {
    for i in 0..NUM_LL {
        (*result).litlens[i] = ((*stats1).litlens[i] as f64 * w1 + (*stats2).litlens[i] as f64 * w2) as usize;
    }
    for i in 0..NUM_D {
        (*result).dists[i] = ((*stats1).dists[i] as f64 * w1 + (*stats2).dists[i] as f64 * w2) as usize;
>>>>>>> 3049e35d
    }
    stats1.litlens[256] = 1; // End symbol.
}

struct RanState {
    m_w: u32,
    m_z: u32,
}

impl RanState {
    fn new() -> RanState {
        RanState { m_w: 1, m_z: 2 }
    }
}

/// Get random number: "Multiply-With-Carry" generator of G. Marsaglia
fn ran(state: &mut RanState) -> u32 {
    state.m_z = 36969 * (state.m_z & 65535) + (state.m_z >> 16);
    state.m_w = 18000 * (state.m_w & 65535) + (state.m_w >> 16);
    return (state.m_z << 16).wrapping_add(state.m_w);  // 32-bit result.
}

fn randomize_freqs(state: &mut RanState, freqs: &mut [usize]) {
    let n = freqs.len();
    for i in 0..n {
        if (ran(state) >> 4) % 3 == 0 {
            freqs[i] = freqs[(ran(state) % n as u32) as usize];
        }
    }
}

<<<<<<< HEAD
fn randomize_stat_freqs(state: &mut RanState, stats: &mut SymbolStats) {
    randomize_freqs(state, &mut stats.litlens);
    randomize_freqs(state, &mut stats.dists);
    stats.litlens[256] = 1; // End symbol.
}

fn clear_stat_freqs(stats: &mut SymbolStats) {
    stats.litlens = [0; 288];
    stats.dists = [0; 32];
=======
unsafe fn randomize_stat_freqs(state: *mut RanState, stats: *mut SymbolStats) {
    randomize_freqs(state, (*stats).litlens.as_mut_ptr(), NUM_LL as i32);
    randomize_freqs(state, (*stats).dists.as_mut_ptr(), NUM_D as i32);
    (*stats).litlens[256] = 1; // End symbol.
}

unsafe fn clear_stat_freqs(stats: *mut SymbolStats) {
    for i in 0..NUM_LL {
        (*stats).litlens[i] = 0;
    }
    for i in 0..NUM_D {
        (*stats).dists[i] = 0;
    }
>>>>>>> 3049e35d
}

/// Function that calculates a cost based on a model for the given LZ77 symbol.
/// litlen: means literal symbol if dist is 0, length otherwise.
type CostModelFun = unsafe fn (litlen: u32, dist: u32, context: *const c_void) -> f64;

/// Cost model which should exactly match fixed tree.
/// type: CostModelFun
unsafe fn get_cost_fixed(litlen: u32, dist: u32, _unused: *const c_void) -> f64 {
    if dist == 0 {
        if litlen <= 143 {
            8f64
        } else {
            9f64
        }
    } else {
        let dbits: i32 = get_dist_extra_bits(dist as i32);
        let lbits: i32 = get_length_extra_bits(litlen as i32);
        let lsym: i32 = get_length_symbol(litlen as i32);
        let mut cost: f64 = 0f64;
        if lsym <= 279 {
            cost += 7f64;
        } else {
            cost += 8f64;
        }
        cost += 5f64; // Every dist symbol has length 5.
        cost + dbits as f64 + lbits as f64
    }
}

/// Cost model based on symbol statistics.
/// type: CostModelFun
unsafe fn get_cost_stat(litlen: u32, dist: u32, context: *const c_void) -> f64 {
    let stats: *const SymbolStats = context as *const SymbolStats;
    if dist == 0 {
        (*stats).ll_symbols[litlen as usize]
    } else {
        let lsym: i32 = get_length_symbol(litlen as i32);
        let lbits: i32 = get_length_extra_bits(litlen as i32);
        let dsym: i32 = get_dist_symbol(dist as i32);
        let dbits: i32 = get_dist_extra_bits(dist as i32);
        (*stats).ll_symbols[lsym as usize] + lbits as f64 + (*stats).d_symbols[dsym as usize] + dbits as f64
    }
}

/// Finds the minimum possible cost this cost model can return for valid length and
/// distance symbols.
unsafe fn get_cost_model_min_cost(costmodel: CostModelFun, costcontext: *const c_void) -> f64 {
    let mut bestlength: i32 = 0; // length that has lowest cost in the cost model
    let mut bestdist: i32 = 0; // distance that has lowest cost in the cost model

    // Table of distances that have a different distance symbol in the deflate
    // specification. Each value is the first distance that has a new symbol. Only
    // different symbols affect the cost model so only these need to be checked.
    // See RFC 1951 section 3.2.5. Compressed blocks (length and distance codes).
    const DSYMBOLS: [i32; 30] = [
        1, 2, 3, 4, 5, 7, 9, 13, 17, 25, 33, 49, 65, 97, 129, 193, 257, 385, 513,
        769, 1025, 1537, 2049, 3073, 4097, 6145, 8193, 12289, 16385, 24577];

    let mut mincost: f64 = LARGE_FLOAT;
    for i in 3..259 {
        let c: f64 = costmodel(i, 1, costcontext);
        if c < mincost {
            bestlength = i as i32;
            mincost = c;
        }
    }

    let mut mincost: f64 = LARGE_FLOAT;
    for i in 0..30 {
        let c: f64 = costmodel(3, DSYMBOLS[i] as u32, costcontext);
        if c < mincost {
            bestdist = DSYMBOLS[i];
            mincost = c;
        }
    }

    costmodel(bestlength as u32, bestdist as u32, costcontext)
}

/**
 * Performs the forward pass for "squeeze". Gets the most optimal length to reach
 * every byte from a previous byte, using cost calculations.
 * s: the ZopfliBlockState
 * in: the input data array
 * instart: where to start
 * inend: where to stop (not inclusive)
 * costmodel: function to calculate the cost of some lit/len/dist pair.
 * costcontext: abstract context for the costmodel function
 * length_array: output array of size (inend - instart) which will receive the best
 *     length to reach this byte from a previous byte.
 * returns the cost that was, according to the costmodel, needed to get to the end.
 */
unsafe fn get_best_lengths(s: &mut BlockState,
                           in_: &[u8],
                           instart: usize,
                           inend: usize,
                           costmodel: CostModelFun,
                           costcontext: *const c_void,
                           length_array: &mut Vec<u16>)
                           -> f64 {
    // Best cost to get here so far.
    let blocksize: usize = inend - instart;
    let mut leng: u16 = 0;
    let mut dist: u16 = 0;
    let mut sublen: Option<[u16; 259]> = Some([0; 259]);
    let windowstart: usize = if instart > WINDOW_SIZE { instart - WINDOW_SIZE } else { 0 };
    let result: f64;
    let mincost: f64 = get_cost_model_min_cost(costmodel, costcontext);

    if instart == inend {
        return 0f64;
    }

    let mut costs: Vec<f32> = iter::repeat(LARGE_FLOAT as f32).take(blocksize + 1).collect();

    let mut hash = Hash::new(WINDOW_SIZE);
    warmup_hash(in_, windowstart, inend, &mut hash);
    for i in windowstart..instart {
        update_hash(in_, i, inend, &mut hash);
    }

    costs[0] = 0f32; // Because it's the start.
    length_array[0] = 0;

    let mut i: usize = instart;
    while i < inend {
        let mut j: usize = i - instart; // Index in the costs array and length_array.
        update_hash(in_, i, inend, &mut hash);

        #[cfg(feature = "shortcut-long-repetitions")]
        unsafe fn shortcut_long_repetitions(in_: &[u8], instart: usize, inend: usize, costmodel: CostModelFun, costcontext: *const c_void, length_array: &mut Vec<u16>, h: &mut Hash, i: *mut usize, j: *mut usize, costs: &mut Vec<f32>) {
            use util::WINDOW_MASK;
            // If we're in a long repetition of the same character and have more than
            // ZOPFLI_MAX_MATCH characters before and after our position.
            if (*h).hash_same.same[*i & WINDOW_MASK] as usize > MAX_MATCH * 2
                && *i > instart + MAX_MATCH + 1
                && *i + MAX_MATCH * 2 + 1 < inend
                && (*h).hash_same.same[(*i - MAX_MATCH) & WINDOW_MASK] as usize > MAX_MATCH {
                    let symbolcost: f64 = costmodel(MAX_MATCH as u32, 1, costcontext);
                    // Set the length to reach each one to ZOPFLI_MAX_MATCH, and the cost to
                    // the cost corresponding to that length. Doing this, we skip
                    // ZOPFLI_MAX_MATCH values to avoid calling ZopfliFindLongestMatch.
                    for _ in 0..MAX_MATCH {
                        costs[*j + MAX_MATCH] = (costs[*j] as f64 + symbolcost) as f32;
                        length_array[*j + MAX_MATCH] = MAX_MATCH as u16;
                        *i += 1;
                        *j += 1;
                        update_hash(in_, *i, inend, h);
                    }
                }
        }
        #[cfg(not(feature = "shortcut-long-repetitions"))]
        fn shortcut_long_repetitions(_in: &[u8], _instart: usize, _inend: usize, _costmodel: CostModelFun, _costcontext: *const c_void, _length_array: &Vec<u16>, _h: &Hash, _i: *const usize, _j: *const usize, _costs: &Vec<f32>) { }
        shortcut_long_repetitions(in_, instart, inend, costmodel, costcontext, length_array, &mut hash, &mut i, &mut j, &mut costs);

        find_longest_match(s, &hash, in_, i, inend, MAX_MATCH, &mut sublen, &mut dist, &mut leng);

        // Literal.
        if i + 1 <= inend {
            let new_cost: f64 = costs[j] as f64 + costmodel(in_[i] as u32, 0, costcontext);
            assert!(new_cost >= 0f64);
            if new_cost < costs[j + 1] as f64 {
                costs[j + 1] = new_cost as f32;
                length_array[j + 1] = 1;
            }
        }
        // Lengths.
        let mut k: usize = 3;
        while k <= leng as usize && i + k <= inend {
            // Calling the cost model is expensive, avoid this if we are already at
            // the minimum possible cost that it can return.
            if costs[j + k] as f64 - costs[j] as f64 <= mincost {
                k += 1;
                continue;
            }

            let new_cost: f64 = costs[j] as f64 +
                                costmodel(k as u32, sublen.as_ref().unwrap()[k] as u32, costcontext);
            assert!(new_cost >= 0f64);
            if new_cost < costs[j + k] as f64 {
                assert!(k <= MAX_MATCH);
                costs[j + k] = new_cost as f32;
                length_array[j + k] = k as u16;
            }

            k += 1;
        }
        i += 1;
    }

    assert!(costs[blocksize] >= 0f32);
    result = costs[blocksize] as f64;

    Hash::clean(hash);

    result
}

/// Calculates the optimal path of lz77 lengths to use, from the calculated
/// length_array. The length_array must contain the optimal length to reach that
/// byte. The path will be filled with the lengths to use, so its data size will be
/// the amount of lz77 symbols.
fn trace_backwards(size: usize, length_array: &Vec<u16>, path: &mut Vec<u16>) {
    let mut index: usize = size;
    if size == 0 {
        return;
    }
    loop {
        path.push(length_array[index]);
        assert!(length_array[index] as usize <= index);
        assert!(length_array[index] as usize <= MAX_MATCH);
        assert!(length_array[index] != 0);
        index -= length_array[index] as usize;
        if index == 0 {
            break;
        }
    }

    path.reverse();
}

unsafe fn follow_path(s: &mut BlockState, in_: &[u8], instart: usize, inend: usize, path: &Vec<u16>, store: &mut LZ77Store) {
    let windowstart: usize = if instart > WINDOW_SIZE { instart - WINDOW_SIZE } else { 0 };

    let mut _total_length_test: usize = 0;

    if instart == inend {
        return;
    }

    let mut hash = Hash::new(WINDOW_SIZE);
    warmup_hash(in_, windowstart, inend, &mut hash);
    for i in windowstart..instart {
        update_hash(in_, i, inend, &mut hash);
    }

    let mut pos: usize = instart;
    for i in 0..path.len() {
        let mut length: u16 = path[i];
        assert!(pos < inend);

        update_hash(in_, pos, inend, &mut hash);

        // Add to output.
        if length as usize >= MIN_MATCH {
            let mut dummy_length: u16 = 0;
            let mut dist: u16 = 0;
            // Get the distance by recalculating longest match. The found length
            // should match the length from the path.
            find_longest_match(s, &hash, in_, pos, inend, length as usize, &mut None, &mut dist, &mut dummy_length);
            assert!(!(dummy_length != length && length > 2 && dummy_length > 2));
            verify_len_dist(in_, inend, pos, dist, length);
            store_litlen_dist(length, dist, pos, store);
            _total_length_test += length as usize;
        } else {
            length = 1;
<<<<<<< HEAD
            store_litlen_dist(in_[pos] as u16, 0, store);
=======
            store_litlen_dist(*in_.offset(pos as isize) as u16, 0, pos, store);
>>>>>>> 3049e35d
            _total_length_test += 1;
        }

        assert!(pos + length as usize <= inend);
        for j in 1..length {
            update_hash(in_, pos + j as usize, inend, &mut hash);
        }

        pos += length as usize;
    }

    Hash::clean(hash);
}

/// Calculates the entropy of the statistics
<<<<<<< HEAD
fn calculate_statistics(stats: &mut SymbolStats) {
    calculate_entropy(&stats.litlens, &mut stats.ll_symbols);
    calculate_entropy(&stats.dists, &mut stats.d_symbols);
=======
unsafe fn calculate_statistics(stats: *mut SymbolStats) {
    calculate_entropy((*stats).litlens.as_ptr(), NUM_LL, (*stats).ll_symbols.as_mut_ptr());
    calculate_entropy((*stats).dists.as_ptr(), NUM_D, (*stats).d_symbols.as_mut_ptr());
>>>>>>> 3049e35d
}

/// Appends the symbol statistics from the store.
fn get_statistics(store: &LZ77Store, stats: &mut SymbolStats) {
    for i in 0..store.litlens.len() {
        if store.dists[i] == 0 {
            stats.litlens[store.litlens[i] as usize] += 1;
        } else {
            stats.litlens[get_length_symbol(store.litlens[i] as i32) as usize] += 1;
            stats.dists[get_dist_symbol(store.dists[i] as i32) as usize] += 1;
        }
    }
    stats.litlens[256] = 1; // End Symbol.

    calculate_statistics(stats);
}

/**
 * Does a single run for ZopfliLZ77Optimal. For good compression, repeated runs
 * with updated statistics should be performed.
 *
 * s: the block state
 * in: the input data array
 * instart: where to start
 * inend: where to stop (not inclusive)
 * path: pointer to dynamically allocated memory to store the path
 * pathsize: pointer to the size of the dynamic path array
 * length_array: array of size (inend - instart) used to store lengths
 * costmodel: function to use as the cost model for this squeeze run
 * costcontext: abstract context for the costmodel function
 * store: place to output the LZ77 data
 * returns the cost that was, according to the costmodel, needed to get to the end.
 *     This is not the actual cost.
 */
unsafe fn lz77_optimal_run(s: &mut BlockState,
                           in_: &[u8],
                           instart: usize,
                           inend: usize,
                           path: &mut Vec<u16>,
                           length_array: &mut Vec<u16>,
                           costmodel: CostModelFun,
                           costcontext: *const c_void,
                           store: &mut LZ77Store)
                           -> f64 {
    let cost: f64 = get_best_lengths(s, in_, instart, inend, costmodel, costcontext, length_array);
    path.clear();
    trace_backwards(inend - instart, length_array, path);
    follow_path(s, in_, instart, inend, path, store);
    assert!(cost < LARGE_FLOAT);
    cost
}



/// Calculates lit/len and dist pairs for given data.
/// If instart is larger than 0, it uses values before instart as starting
/// dictionary.
<<<<<<< HEAD
pub unsafe fn lz77_optimal(s: &mut BlockState,
                           in_: &[u8],
                           instart: usize,
                           inend: usize,
                           store: &mut LZ77Store) {
    // Dist to get to here with smallest cost.
    let blocksize: usize = inend - instart;
    let mut length_array: Vec<u16> = iter::repeat(0).take(blocksize + 1).collect();
    let mut path: Vec<u16> = Vec::new();
    let mut currentstore = LZ77Store::new();
=======
pub unsafe fn lz77_optimal(s: *const BlockState, in_: *const u8, instart: usize, inend: usize, numiterations: i32, store: *mut LZ77Store) {
    // Dist to get to here with smallest cost.
    let blocksize: usize = inend - instart;
    let length_array: *mut u16 = malloc(size_of::<u16>() as size_t * (blocksize as size_t + 1)) as *mut u16;
    let mut path: *mut u16 = null_mut();
    let mut pathsize: usize = 0;
    let mut currentstore = LZ77Store::new(in_);
>>>>>>> 3049e35d
    let mut stats = SymbolStats::new();
    let mut beststats = SymbolStats::new();
    let mut laststats = SymbolStats::new();
    let mut cost: f64;
    let mut bestcost: f64 = LARGE_FLOAT;
    let mut lastcost: f64 = 0f64;
    // Try randomizing the costs a bit once the size stabilizes.
    let mut ran_state = RanState::new();
    let mut lastrandomstep: i32 = -1;

    // Do regular deflate, then loop multiple shortest path runs, each time using
    // the statistics of the previous run.

    // Initial run.
    lz77_greedy(s, in_, instart, inend, &mut currentstore);
    get_statistics(&currentstore, &mut stats);

    // Repeat statistics with each time the cost model from the previous stat
    // run.
<<<<<<< HEAD
    for i in 0..(*s.options).numiterations {
        LZ77Store::init(&mut currentstore);
        lz77_optimal_run(s, in_, instart, inend, &mut path, &mut length_array, get_cost_stat, &stats as *const _ as *const c_void, &mut currentstore);
        cost = calculate_block_size(&currentstore.litlens, &currentstore.dists, 0, currentstore.litlens.len(), 2);
        if (*s.options).verbose_more || ((*s.options).verbose && cost < bestcost) {
=======
    for i in 0..numiterations {
        LZ77Store::clean(&mut currentstore);
        LZ77Store::init(in_, &mut currentstore);
        lz77_optimal_run(s, in_, instart, inend, &mut path, &mut pathsize, length_array, get_cost_stat, &stats as *const _ as *const c_void, &mut currentstore);
        cost = calculate_block_size(&currentstore, 0, currentstore.size, 2);
        if (*(*s).options).verbose_more || ((*(*s).options).verbose && cost < bestcost) {
>>>>>>> 3049e35d
            println_err!("Iteration {}: {} bit", i, cost as i32);
        }
        if cost < bestcost {
            // Copy to the output store.
            *store = currentstore.clone();
            copy_stats(&stats, &mut beststats);
            bestcost = cost;
        }
        copy_stats(&stats, &mut laststats);
        clear_stat_freqs(&mut stats);
        get_statistics(&currentstore, &mut stats);
        if lastrandomstep != -1 {
            // This makes it converge slower but better. Do it only once the
            // randomness kicks in so that if the user does few iterations, it gives a
            // better result sooner.
            add_weighed_stat_freqs(&mut stats, 1.0, &laststats, 0.5);
            calculate_statistics(&mut stats);
        }
        if i > 5 && cost == lastcost {
            copy_stats(&beststats, &mut stats);
            randomize_stat_freqs(&mut ran_state, &mut stats);
            calculate_statistics(&mut stats);
            lastrandomstep = 1;
        }
        lastcost = cost;
    }
<<<<<<< HEAD
=======

    free(length_array as *mut c_void);
    free(path as *mut c_void);
    LZ77Store::clean(&mut currentstore);
>>>>>>> 3049e35d
}

/// Does the same as ZopfliLZ77Optimal, but optimized for the fixed tree of the
/// deflate standard.
/// The fixed tree never gives the best compression. But this gives the best
/// possible LZ77 encoding possible with the fixed tree.
/// This does not create or output any fixed tree, only LZ77 data optimized for
/// using with a fixed tree.
/// If instart is larger than 0, it uses values before instart as starting
/// dictionary.
pub unsafe fn lz77_optimal_fixed(s: &mut BlockState,
                                 in_: &[u8],
                                 instart: usize,
                                 inend: usize,
                                 store: &mut LZ77Store) {
    // Dist to get to here with smallest cost.
    let blocksize: usize = inend - instart;
    let mut length_array: Vec<u16> = iter::repeat(0).take(blocksize + 1).collect();
    let mut path: Vec<u16> = Vec::new();

    s.blockstart = instart;
    s.blockend = inend;

    // Shortest path for fixed tree This one should give the shortest possible
    // result for fixed tree, no repeated runs are needed since the tree is known.
    lz77_optimal_run(s, in_, instart, inend, &mut path, &mut length_array, get_cost_fixed, null_mut(), store);
}<|MERGE_RESOLUTION|>--- conflicted
+++ resolved
@@ -5,20 +5,12 @@
 use libc::c_void;
 
 use deflate::calculate_block_size;
-<<<<<<< HEAD
 use hash::{Hash, update_hash, warmup_hash};
 use lz77::{BlockState, LZ77Store, find_longest_match, lz77_greedy, store_litlen_dist,
            verify_len_dist};
 use tree::calculate_entropy;
-use util::{LARGE_FLOAT, MAX_MATCH, MIN_MATCH, WINDOW_SIZE, get_dist_extra_bits, get_dist_symbol,
-           get_length_extra_bits, get_length_symbol};
-=======
-use hash::{update_hash, warmup_hash, Hash};
-use lz77::{copy_lz77_store, find_longest_match, lz77_greedy, store_litlen_dist, verify_len_dist, BlockState, LZ77Store};
-use tree::calculate_entropy;
-use util::{get_dist_extra_bits, get_dist_symbol, get_length_extra_bits, get_length_symbol,
-    LARGE_FLOAT, MAX_MATCH, MIN_MATCH, NUM_D, NUM_LL, WINDOW_SIZE};
->>>>>>> 3049e35d
+use util::{LARGE_FLOAT, MAX_MATCH, MIN_MATCH, NUM_D, NUM_LL, WINDOW_SIZE, get_dist_extra_bits,
+           get_dist_symbol, get_length_extra_bits, get_length_symbol};
 
 struct SymbolStats {
     /// The literal and length symbols.
@@ -51,22 +43,13 @@
 }
 
 /// Adds the bit lengths.
-<<<<<<< HEAD
 fn add_weighed_stat_freqs(stats1: &mut SymbolStats, w1: f64, stats2: &SymbolStats, w2: f64) {
-    for i in 0..288 {
+    for i in 0..NUM_LL {
         stats1.litlens[i] =
             (stats1.litlens[i] as f64 * w1 + stats2.litlens[i] as f64 * w2) as usize;
     }
-    for i in 0..32 {
+    for i in 0..NUM_D {
         stats1.dists[i] = (stats1.dists[i] as f64 * w1 + stats2.dists[i] as f64 * w2) as usize;
-=======
-unsafe fn add_weighed_stat_freqs(stats1: *const SymbolStats, w1: f64, stats2: *const SymbolStats, w2: f64, result: *mut SymbolStats) {
-    for i in 0..NUM_LL {
-        (*result).litlens[i] = ((*stats1).litlens[i] as f64 * w1 + (*stats2).litlens[i] as f64 * w2) as usize;
-    }
-    for i in 0..NUM_D {
-        (*result).dists[i] = ((*stats1).dists[i] as f64 * w1 + (*stats2).dists[i] as f64 * w2) as usize;
->>>>>>> 3049e35d
     }
     stats1.litlens[256] = 1; // End symbol.
 }
@@ -98,7 +81,6 @@
     }
 }
 
-<<<<<<< HEAD
 fn randomize_stat_freqs(state: &mut RanState, stats: &mut SymbolStats) {
     randomize_freqs(state, &mut stats.litlens);
     randomize_freqs(state, &mut stats.dists);
@@ -106,23 +88,8 @@
 }
 
 fn clear_stat_freqs(stats: &mut SymbolStats) {
-    stats.litlens = [0; 288];
-    stats.dists = [0; 32];
-=======
-unsafe fn randomize_stat_freqs(state: *mut RanState, stats: *mut SymbolStats) {
-    randomize_freqs(state, (*stats).litlens.as_mut_ptr(), NUM_LL as i32);
-    randomize_freqs(state, (*stats).dists.as_mut_ptr(), NUM_D as i32);
-    (*stats).litlens[256] = 1; // End symbol.
-}
-
-unsafe fn clear_stat_freqs(stats: *mut SymbolStats) {
-    for i in 0..NUM_LL {
-        (*stats).litlens[i] = 0;
-    }
-    for i in 0..NUM_D {
-        (*stats).dists[i] = 0;
-    }
->>>>>>> 3049e35d
+    stats.litlens = [0; NUM_LL];
+    stats.dists = [0; NUM_D];
 }
 
 /// Function that calculates a cost based on a model for the given LZ77 symbol.
@@ -380,11 +347,7 @@
             _total_length_test += length as usize;
         } else {
             length = 1;
-<<<<<<< HEAD
-            store_litlen_dist(in_[pos] as u16, 0, store);
-=======
-            store_litlen_dist(*in_.offset(pos as isize) as u16, 0, pos, store);
->>>>>>> 3049e35d
+            store_litlen_dist(in_[pos] as u16, 0, pos, store);
             _total_length_test += 1;
         }
 
@@ -400,15 +363,9 @@
 }
 
 /// Calculates the entropy of the statistics
-<<<<<<< HEAD
 fn calculate_statistics(stats: &mut SymbolStats) {
     calculate_entropy(&stats.litlens, &mut stats.ll_symbols);
     calculate_entropy(&stats.dists, &mut stats.d_symbols);
-=======
-unsafe fn calculate_statistics(stats: *mut SymbolStats) {
-    calculate_entropy((*stats).litlens.as_ptr(), NUM_LL, (*stats).ll_symbols.as_mut_ptr());
-    calculate_entropy((*stats).dists.as_ptr(), NUM_D, (*stats).d_symbols.as_mut_ptr());
->>>>>>> 3049e35d
 }
 
 /// Appends the symbol statistics from the store.
@@ -466,26 +423,17 @@
 /// Calculates lit/len and dist pairs for given data.
 /// If instart is larger than 0, it uses values before instart as starting
 /// dictionary.
-<<<<<<< HEAD
-pub unsafe fn lz77_optimal(s: &mut BlockState,
-                           in_: &[u8],
-                           instart: usize,
-                           inend: usize,
-                           store: &mut LZ77Store) {
+pub unsafe fn lz77_optimal<'a>(s: &mut BlockState,
+                               in_: &'a [u8],
+                               instart: usize,
+                               inend: usize,
+                               numiterations: i32,
+                               store: &mut LZ77Store<'a>) {
     // Dist to get to here with smallest cost.
     let blocksize: usize = inend - instart;
     let mut length_array: Vec<u16> = iter::repeat(0).take(blocksize + 1).collect();
     let mut path: Vec<u16> = Vec::new();
-    let mut currentstore = LZ77Store::new();
-=======
-pub unsafe fn lz77_optimal(s: *const BlockState, in_: *const u8, instart: usize, inend: usize, numiterations: i32, store: *mut LZ77Store) {
-    // Dist to get to here with smallest cost.
-    let blocksize: usize = inend - instart;
-    let length_array: *mut u16 = malloc(size_of::<u16>() as size_t * (blocksize as size_t + 1)) as *mut u16;
-    let mut path: *mut u16 = null_mut();
-    let mut pathsize: usize = 0;
     let mut currentstore = LZ77Store::new(in_);
->>>>>>> 3049e35d
     let mut stats = SymbolStats::new();
     let mut beststats = SymbolStats::new();
     let mut laststats = SymbolStats::new();
@@ -505,20 +453,11 @@
 
     // Repeat statistics with each time the cost model from the previous stat
     // run.
-<<<<<<< HEAD
-    for i in 0..(*s.options).numiterations {
-        LZ77Store::init(&mut currentstore);
+    for i in 0..numiterations {
+        let mut currentstore = LZ77Store::new(in_);
         lz77_optimal_run(s, in_, instart, inend, &mut path, &mut length_array, get_cost_stat, &stats as *const _ as *const c_void, &mut currentstore);
-        cost = calculate_block_size(&currentstore.litlens, &currentstore.dists, 0, currentstore.litlens.len(), 2);
+        cost = calculate_block_size(&currentstore, 0, currentstore.size, 2);
         if (*s.options).verbose_more || ((*s.options).verbose && cost < bestcost) {
-=======
-    for i in 0..numiterations {
-        LZ77Store::clean(&mut currentstore);
-        LZ77Store::init(in_, &mut currentstore);
-        lz77_optimal_run(s, in_, instart, inend, &mut path, &mut pathsize, length_array, get_cost_stat, &stats as *const _ as *const c_void, &mut currentstore);
-        cost = calculate_block_size(&currentstore, 0, currentstore.size, 2);
-        if (*(*s).options).verbose_more || ((*(*s).options).verbose && cost < bestcost) {
->>>>>>> 3049e35d
             println_err!("Iteration {}: {} bit", i, cost as i32);
         }
         if cost < bestcost {
@@ -545,13 +484,6 @@
         }
         lastcost = cost;
     }
-<<<<<<< HEAD
-=======
-
-    free(length_array as *mut c_void);
-    free(path as *mut c_void);
-    LZ77Store::clean(&mut currentstore);
->>>>>>> 3049e35d
 }
 
 /// Does the same as ZopfliLZ77Optimal, but optimized for the fixed tree of the
